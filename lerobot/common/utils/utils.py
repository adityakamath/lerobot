#!/usr/bin/env python

# Copyright 2024 The HuggingFace Inc. team. All rights reserved.
#
# Licensed under the Apache License, Version 2.0 (the "License");
# you may not use this file except in compliance with the License.
# You may obtain a copy of the License at
#
#     http://www.apache.org/licenses/LICENSE-2.0
#
# Unless required by applicable law or agreed to in writing, software
# distributed under the License is distributed on an "AS IS" BASIS,
# WITHOUT WARRANTIES OR CONDITIONS OF ANY KIND, either express or implied.
# See the License for the specific language governing permissions and
# limitations under the License.
import logging
import os
import os.path as osp
import platform
import subprocess
from copy import copy
from datetime import datetime, timezone
from pathlib import Path

import numpy as np
import torch


def none_or_int(value):
    if value == "None":
        return None
    return int(value)


def inside_slurm():
    """Check whether the python process was launched through slurm"""
    # TODO(rcadene): return False for interactive mode `--pty bash`
    return "SLURM_JOB_ID" in os.environ


def auto_select_torch_device() -> torch.device:
    """Tries to select automatically a torch device."""
    if torch.cuda.is_available():
        logging.info("Cuda backend detected, using cuda.")
        return torch.device("cuda")
    elif torch.backends.mps.is_available():
        logging.info("Metal backend detected, using cuda.")
        return torch.device("mps")
    else:
        logging.warning("No accelerated backend detected. Using default cpu, this will be slow.")
        return torch.device("cpu")


def get_safe_torch_device(try_device: str, log: bool = False) -> torch.device:
    """Given a string, return a torch.device with checks on whether the device is available."""
    match try_device:
        case "cuda":
            assert torch.cuda.is_available()
            device = torch.device("cuda")
        case "mps":
            assert torch.backends.mps.is_available()
            device = torch.device("mps")
        case "cpu":
            device = torch.device("cpu")
            if log:
                logging.warning("Using CPU, this will be slow.")
        case _:
            device = torch.device(try_device)
            if log:
                logging.warning(f"Using custom {try_device} device.")

    return device


def get_safe_dtype(dtype: torch.dtype, device: str | torch.device):
    """
    mps is currently not compatible with float64
    """
    if isinstance(device, torch.device):
        device = device.type
    if device == "mps" and dtype == torch.float64:
        return torch.float32
    else:
        return dtype


def is_torch_device_available(try_device: str) -> bool:
    if try_device == "cuda":
        return torch.cuda.is_available()
    elif try_device == "mps":
        return torch.backends.mps.is_available()
    elif try_device == "cpu":
        return True
    else:
        raise ValueError(f"Unknown device '{try_device}.")


def is_amp_available(device: str):
    if device in ["cuda", "cpu"]:
        return True
    elif device == "mps":
        return False
    else:
        raise ValueError(f"Unknown device '{device}.")


def init_logging():
    def custom_format(record):
        dt = datetime.now().strftime("%Y-%m-%d %H:%M:%S")
        fnameline = f"{record.pathname}:{record.lineno}"
        message = f"{record.levelname} {dt} {fnameline[-15:]:>15} {record.msg}"
        return message

    logging.basicConfig(level=logging.INFO)

    for handler in logging.root.handlers[:]:
        logging.root.removeHandler(handler)

    formatter = logging.Formatter()
    formatter.format = custom_format
    console_handler = logging.StreamHandler()
    console_handler.setFormatter(formatter)
    logging.getLogger().addHandler(console_handler)


def format_big_number(num, precision=0):
    suffixes = ["", "K", "M", "B", "T", "Q"]
    divisor = 1000.0

    for suffix in suffixes:
        if abs(num) < divisor:
            return f"{num:.{precision}f}{suffix}"
        num /= divisor

    return num


def _relative_path_between(path1: Path, path2: Path) -> Path:
    """Returns path1 relative to path2."""
    path1 = path1.absolute()
    path2 = path2.absolute()
    try:
        return path1.relative_to(path2)
    except ValueError:  # most likely because path1 is not a subpath of path2
        common_parts = Path(osp.commonpath([path1, path2])).parts
        return Path(
            "/".join([".."] * (len(path2.parts) - len(common_parts)) + list(path1.parts[len(common_parts) :]))
        )


def print_cuda_memory_usage():
    """Use this function to locate and debug memory leak."""
    import gc

    gc.collect()
    # Also clear the cache if you want to fully release the memory
    torch.cuda.empty_cache()
    print("Current GPU Memory Allocated: {:.2f} MB".format(torch.cuda.memory_allocated(0) / 1024**2))
    print("Maximum GPU Memory Allocated: {:.2f} MB".format(torch.cuda.max_memory_allocated(0) / 1024**2))
    print("Current GPU Memory Reserved: {:.2f} MB".format(torch.cuda.memory_reserved(0) / 1024**2))
    print("Maximum GPU Memory Reserved: {:.2f} MB".format(torch.cuda.max_memory_reserved(0) / 1024**2))


def capture_timestamp_utc():
    return datetime.now(timezone.utc)


def say(text, blocking=False):
    system = platform.system()

    if system == "Darwin":
        cmd = ["say", text]

    elif system == "Linux":
        cmd = ["spd-say", text]
        if blocking:
            cmd.append("--wait")

    elif system == "Windows":
        cmd = [
            "PowerShell",
            "-Command",
            "Add-Type -AssemblyName System.Speech; "
            f"(New-Object System.Speech.Synthesis.SpeechSynthesizer).Speak('{text}')",
        ]

    else:
        raise RuntimeError("Unsupported operating system for text-to-speech.")

    if blocking:
        subprocess.run(cmd, check=True)
    else:
        subprocess.Popen(cmd, creationflags=subprocess.CREATE_NO_WINDOW if system == "Windows" else 0)


def log_say(text, play_sounds, blocking=False):
    logging.info(text)

    if play_sounds:
        say(text, blocking)


def get_channel_first_image_shape(image_shape: tuple) -> tuple:
    shape = copy(image_shape)
    if shape[2] < shape[0] and shape[2] < shape[1]:  # (h, w, c) -> (c, h, w)
        shape = (shape[2], shape[0], shape[1])
    elif not (shape[0] < shape[1] and shape[0] < shape[2]):
        raise ValueError(image_shape)

    return shape


def has_method(cls: object, method_name: str) -> bool:
    return hasattr(cls, method_name) and callable(getattr(cls, method_name))


def is_valid_numpy_dtype_string(dtype_str: str) -> bool:
    """
    Return True if a given string can be converted to a numpy dtype.
    """
    try:
        # Attempt to convert the string to a numpy dtype
        np.dtype(dtype_str)
        return True
    except TypeError:
        # If a TypeError is raised, the string is not a valid dtype
<<<<<<< HEAD
        return False


def get_elapsed_time_in_days_hours_minutes_seconds(elapsed_time_s: float):
    days = int(elapsed_time_s // (24 * 3600))
    elapsed_time_s %= 24 * 3600
    hours = int(elapsed_time_s // 3600)
    elapsed_time_s %= 3600
    minutes = int(elapsed_time_s // 60)
    seconds = elapsed_time_s % 60
    return days, hours, minutes, seconds
=======
        return False
>>>>>>> 8861546a
<|MERGE_RESOLUTION|>--- conflicted
+++ resolved
@@ -224,7 +224,6 @@
         return True
     except TypeError:
         # If a TypeError is raised, the string is not a valid dtype
-<<<<<<< HEAD
         return False
 
 
@@ -235,7 +234,4 @@
     elapsed_time_s %= 3600
     minutes = int(elapsed_time_s // 60)
     seconds = elapsed_time_s % 60
-    return days, hours, minutes, seconds
-=======
-        return False
->>>>>>> 8861546a
+    return days, hours, minutes, seconds